using System;
using System.Collections;
using System.Collections.Generic;
using System.Linq;
using System.Threading.Tasks;
using JsonApiDotNetCore.Extensions;
using JsonApiDotNetCore.Internal;
using JsonApiDotNetCore.Internal.Generics;
using JsonApiDotNetCore.Internal.Query;
using JsonApiDotNetCore.Models;
using JsonApiDotNetCore.Services;
using Microsoft.EntityFrameworkCore;
using Microsoft.Extensions.Logging;
namespace JsonApiDotNetCore.Data
{
    /// <inheritdoc />
    public class DefaultEntityRepository<TEntity>
        : DefaultEntityRepository<TEntity, int>,
        IEntityRepository<TEntity>
        where TEntity : class, IIdentifiable<int>
    {
        public DefaultEntityRepository(
            IJsonApiContext jsonApiContext,
            IDbContextResolver contextResolver
            )
        : base(jsonApiContext, contextResolver)
        { }

        public DefaultEntityRepository(
            ILoggerFactory loggerFactory,
            IJsonApiContext jsonApiContext,
            IDbContextResolver contextResolver
            )
        : base(loggerFactory, jsonApiContext, contextResolver)
        { }
    }

    /// <summary>
    /// Provides a default repository implementation and is responsible for
    /// abstracting any EF Core APIs away from the service layer.
    /// </summary>
    public class DefaultEntityRepository<TEntity, TId>
        : IEntityRepository<TEntity, TId>,
        IEntityFrameworkRepository<TEntity>
        where TEntity : class, IIdentifiable<TId>
    {
        private readonly DbContext _context;
        private readonly DbSet<TEntity> _dbSet;
        private readonly ILogger _logger;
        private readonly IJsonApiContext _jsonApiContext;
        private readonly IGenericProcessorFactory _genericProcessorFactory;
        private readonly ResourceDefinition<TEntity> _resourceDefinition;
        private readonly IResourceHookExecutor<TEntity> _hookExecutor;

        public DefaultEntityRepository(
            IJsonApiContext jsonApiContext,
            IDbContextResolver contextResolver
            )
        {
            _context = contextResolver.GetContext();
            _dbSet = contextResolver.GetDbSet<TEntity>();
            _jsonApiContext = jsonApiContext;
            _genericProcessorFactory = _jsonApiContext.GenericProcessorFactory;
        }

        public DefaultEntityRepository(
            ILoggerFactory loggerFactory,
            IJsonApiContext jsonApiContext,
            IDbContextResolver contextResolver,
            ResourceDefinition<TEntity> resourceDefinition = null
            )
        {
            _context = contextResolver.GetContext();
            _dbSet = contextResolver.GetDbSet<TEntity>();
            _jsonApiContext = jsonApiContext;
            _logger = loggerFactory.CreateLogger<DefaultEntityRepository<TEntity, TId>>();
            _genericProcessorFactory = _jsonApiContext.GenericProcessorFactory;
            _resourceDefinition = resourceDefinition;
        }


        
        public virtual IQueryable<TEntity> Get()
        {
            var entities = (IQueryable<TEntity>)_dbSet;
            if (_jsonApiContext.QuerySet?.Fields != null && _jsonApiContext.QuerySet.Fields.Count > 0)
                return entities.Select(_jsonApiContext.QuerySet?.Fields);

            return entities;
        }

        /// <inheritdoc />
        public virtual IQueryable<TEntity> GetQueryable() 
            => _dbSet;

        public virtual IQueryable<TEntity> Select(IQueryable<TEntity> entities, List<string> fields)
        {
            if (fields?.Count > 0)
                return entities.Select(fields);

            return entities;
        }

        /// <inheritdoc />
        public virtual IQueryable<TEntity> Filter(IQueryable<TEntity> entities, FilterQuery filterQuery)
        {
            if (_resourceDefinition != null)
            {
                var defaultQueryFilters = _resourceDefinition.GetQueryFilters();
                if (defaultQueryFilters != null && defaultQueryFilters.TryGetValue(filterQuery.Attribute, out var defaultQueryFilter) == true)
                {
                    return defaultQueryFilter(entities, filterQuery.Value);
                }
            }
            return entities.Filter(_jsonApiContext, filterQuery);
        }

        /// <inheritdoc />
        public virtual IQueryable<TEntity> Sort(IQueryable<TEntity> entities, List<SortQuery> sortQueries)
        {
            if (sortQueries != null && sortQueries.Count > 0)
                return entities.Sort(_jsonApiContext, sortQueries);

            if (_resourceDefinition != null)
            {
                var defaultSortOrder = _resourceDefinition.DefaultSort();
                if (defaultSortOrder != null && defaultSortOrder.Count > 0)
                {
                    foreach (var sortProp in defaultSortOrder)
                    {
                        // this is dumb...add an overload, don't allocate for no reason
                        entities.Sort(_jsonApiContext, new SortQuery(sortProp.Item2, sortProp.Item1.PublicAttributeName));
                    }
                }
            }

            return entities;
        }

        /// <inheritdoc />
        public virtual async Task<TEntity> GetAsync(TId id)
        {
<<<<<<< HEAD

            return await Get().SingleOrDefaultAsync(e => e.Id.Equals(id));
=======
            return await GetQueryable().SingleOrDefaultAsync(e => e.Id.Equals(id));
>>>>>>> 11fe0dac
        }

        /// <inheritdoc />
        public virtual async Task<TEntity> GetAndIncludeAsync(TId id, string relationshipName)
        {
            _logger?.LogDebug($"[JADN] GetAndIncludeAsync({id}, {relationshipName})");

            var includedSet = Include(GetQueryable(), relationshipName);
            var result = await includedSet.SingleOrDefaultAsync(e => e.Id.Equals(id));

            return result;
        }

        /// <inheritdoc />
        public virtual async Task<TEntity> CreateAsync(TEntity entity)
        {
            AttachRelationships(entity);
            _dbSet.Add(entity);

            await _context.SaveChangesAsync();

            return entity;
        }

        /// <summary>
        /// @TODO make comments
        /// </summary>
        /// <param name="entity">Entity.</param>
        protected virtual void AttachRelationships(TEntity entity = null)
        {
            AttachHasManyPointers(entity);
            AttachHasOnePointers(entity);
        }

        /// <inheritdoc />
        public void DetachRelationshipPointers(TEntity entity)
        {
            foreach (var hasOneRelationship in _jsonApiContext.HasOneRelationshipPointers.Get())
            {
                var hasOne = (HasOneAttribute)hasOneRelationship.Key;
                if (hasOne.EntityPropertyName != null)
                {
                    var relatedEntity = entity.GetType().GetProperty(hasOne.EntityPropertyName)?.GetValue(entity);
                    if (relatedEntity != null)
                        _context.Entry(relatedEntity).State = EntityState.Detached;
                }
                else
                {
                    _context.Entry(hasOneRelationship.Value).State = EntityState.Detached;
                }
            }

            foreach (var hasManyRelationship in _jsonApiContext.HasManyRelationshipPointers.Get())
            {
                var hasMany = (HasManyAttribute)hasManyRelationship.Key;
                if (hasMany.EntityPropertyName != null)
                {
                    var relatedList = (IList)entity.GetType().GetProperty(hasMany.EntityPropertyName)?.GetValue(entity);
                    foreach (var related in relatedList)
                    {
                        _context.Entry(related).State = EntityState.Detached;
                    }
                }
                else
                {
                    foreach (var pointer in hasManyRelationship.Value)
                    {
                        _context.Entry(pointer).State = EntityState.Detached;
                    }
                }

                // HACK: detaching has many relationships doesn't appear to be sufficient
                // the navigation property actually needs to be nulled out, otherwise
                // EF adds duplicate instances to the collection
                hasManyRelationship.Key.SetValue(entity, null);
            }
        }

        /// <summary>
        /// This is used to allow creation of HasMany relationships when the
        /// dependent side of the relationship already exists.
        /// </summary>
        private void AttachHasManyPointers(TEntity entity)
        {
            var relationships = _jsonApiContext.HasManyRelationshipPointers.Get();
            foreach (var relationship in relationships)
            {
                if (relationship.Key is HasManyThroughAttribute hasManyThrough)
                    AttachHasManyThrough(entity, hasManyThrough, relationship.Value);
                else
                    AttachHasMany(entity, relationship.Key as HasManyAttribute, relationship.Value);
            }
        }

        private void AttachHasMany(TEntity entity, HasManyAttribute relationship, IList pointers)
        {
            if (relationship.EntityPropertyName != null)
            {
                var relatedList = (IList)entity.GetType().GetProperty(relationship.EntityPropertyName)?.GetValue(entity);
                foreach (var related in relatedList)
                {
                    if (_context.EntityIsTracked(related as IIdentifiable) == false)
                        _context.Entry(related).State = EntityState.Unchanged;
                }
            }
            else
            {
                foreach (var pointer in pointers)
                {
                    if (_context.EntityIsTracked(pointer as IIdentifiable) == false)
                    _context.Entry(pointer).State = EntityState.Unchanged;
                }
            }
        }

        private void AttachHasManyThrough(TEntity entity, HasManyThroughAttribute hasManyThrough, IList pointers)
        {
            // create the collection (e.g. List<ArticleTag>)
            // this type MUST implement IList so we can build the collection
            // if this is problematic, we _could_ reflect on the type and find an Add method
            // or we might be able to create a proxy type and implement the enumerator
            var throughRelationshipCollection = Activator.CreateInstance(hasManyThrough.ThroughProperty.PropertyType) as IList;
            hasManyThrough.ThroughProperty.SetValue(entity, throughRelationshipCollection);

            foreach (var pointer in pointers)
            {
                if (_context.EntityIsTracked(pointer as IIdentifiable) == false)
                    _context.Entry(pointer).State = EntityState.Unchanged;
                var throughInstance = Activator.CreateInstance(hasManyThrough.ThroughType);

                hasManyThrough.LeftProperty.SetValue(throughInstance, entity);
                hasManyThrough.RightProperty.SetValue(throughInstance, pointer);

                throughRelationshipCollection.Add(throughInstance);
            }
        }

        /// <summary>
        /// This is used to allow creation of HasOne relationships when the
        /// independent side of the relationship already exists.
        /// </summary>
        private void AttachHasOnePointers(TEntity entity)
        {
            var relationships = _jsonApiContext.HasOneRelationshipPointers.Get();
            foreach (var relationship in relationships)
            {
                if (relationship.Key.GetType() != typeof(HasOneAttribute))
                    continue;

                var hasOne = (HasOneAttribute)relationship.Key;
                if (hasOne.EntityPropertyName != null)
                {
                    var relatedEntity = entity.GetType().GetProperty(hasOne.EntityPropertyName)?.GetValue(entity);
                    if (relatedEntity != null && _context.Entry(relatedEntity).State == EntityState.Detached && _context.EntityIsTracked((IIdentifiable)relatedEntity) == false)
                        _context.Entry(relatedEntity).State = EntityState.Unchanged;
                }
                else
                {
                    if (_context.Entry(relationship.Value).State == EntityState.Detached && _context.EntityIsTracked(relationship.Value) == false)
                        _context.Entry(relationship.Value).State = EntityState.Unchanged;
                }
            }
        }

        /// <inheritdoc />
        public virtual async Task<TEntity> UpdateAsync(TId id, TEntity entity)
        {
            var oldEntity = await GetAsync(id);

            if (oldEntity == null)
                return null;

            foreach (var attr in _jsonApiContext.AttributesToUpdate)
                attr.Key.SetValue(oldEntity, attr.Value);

            if (_jsonApiContext.RelationshipsToUpdate.Any())
            {
                /// For one-to-many and many-to-many, the PATCH must perform a 
                /// complete replace. When assigning new relationship values, 
                /// it will only be like this if the to-be-replaced entities are loaded
                foreach (var relationship in _jsonApiContext.RelationshipsToUpdate)
                {
                    if (relationship.Key is HasManyThroughAttribute throughAttribute)
                    {
                        await _context.Entry(oldEntity).Collection(throughAttribute.InternalThroughName).LoadAsync();
                    }
                }

                /// @HACK @TODO: It is inconsistent that for many-to-many, the new relationship value
                /// is assigned in AttachRelationships() helper fn below, but not for 
                /// one-to-many and one-to-one (we need to do that manually as done below).
                /// Simultaneously, for a proper working "complete replacement", in the case of many-to-many
                /// we need to LoadAsync() BEFORE calling AttachRelationships(), but for one-to-many we 
                /// need to do it AFTER AttachRelationships or we we'll get entity tracking errors
                /// This really needs a refactor.
                AttachRelationships(oldEntity);

                foreach (var relationship in _jsonApiContext.RelationshipsToUpdate)
                {
                    if ((relationship.Key.TypeId as Type).IsAssignableFrom(typeof(HasOneAttribute)))
                    {
                        relationship.Key.SetValue(oldEntity, relationship.Value);
                    }
                    if ((relationship.Key.TypeId as Type).IsAssignableFrom(typeof(HasManyAttribute)))
                    {
                        await _context.Entry(oldEntity).Collection(relationship.Key.InternalRelationshipName).LoadAsync();
                        var value = PreventReattachment((IEnumerable<object>)relationship.Value);
                        relationship.Key.SetValue(oldEntity, value);
                    }
                }
            }
            await _context.SaveChangesAsync();
            return oldEntity;
        }

        /// <summary>
        /// We need to make sure we're not re-attaching entities when assigning 
        /// new relationship values. Entities may have been loaded in the change
        /// tracker anywhere in the application beyond the control of
        /// JsonApiDotNetCore.
        /// </summary>
        /// <returns>The interpolated related entity collection</returns>
        /// <param name="relatedEntities">Related entities.</param>
        object PreventReattachment(IEnumerable<object> relatedEntities)
        {
            var relatedType = TypeHelper.GetTypeOfList(relatedEntities.GetType());
            var replaced = relatedEntities.Cast<IIdentifiable>().Select(entity => _context.GetTrackedEntity(entity) ?? entity);
            return TypeHelper.ConvertCollection(replaced, relatedType);

        }


        /// <inheritdoc />
        public async Task UpdateRelationshipsAsync(object parent, RelationshipAttribute relationship, IEnumerable<string> relationshipIds)
        {
            // TODO: it would be better to let this be determined within the relationship attribute...
            // need to think about the right way to do that since HasMany doesn't need to think about this
            // and setting the HasManyThrough.Type to the join type (ArticleTag instead of Tag) for this changes the semantics
            // of the property...
            var typeToUpdate = (relationship is HasManyThroughAttribute hasManyThrough)
                ? hasManyThrough.ThroughType
                : relationship.Type;

            var genericProcessor = _genericProcessorFactory.GetProcessor<IGenericProcessor>(typeof(GenericProcessor<>), typeToUpdate);
            await genericProcessor.UpdateRelationshipsAsync(parent, relationship, relationshipIds);
        }

        /// <inheritdoc />
        public virtual async Task<bool> DeleteAsync(TId id)
        {
            return await DeleteAsync(await GetAsync(id));
          
        }

        public virtual async Task<bool> DeleteAsync(TEntity entity)
        {
            if (entity == null)
                return false;

            _dbSet.Remove(entity);

            await _context.SaveChangesAsync();

            return true;
        }

        /// <inheritdoc />
        public virtual IQueryable<TEntity> Include(IQueryable<TEntity> entities, string relationshipName)
        {
            if (string.IsNullOrWhiteSpace(relationshipName)) throw new JsonApiException(400, "Include parameter must not be empty if provided");

            var relationshipChain = relationshipName.Split('.');

            // variables mutated in recursive loop
            // TODO: make recursive method
            string internalRelationshipPath = null;
            var entity = _jsonApiContext.RequestEntity;
            for (var i = 0; i < relationshipChain.Length; i++)
            {
                var requestedRelationship = relationshipChain[i];
                var relationship = entity.Relationships.FirstOrDefault(r => r.PublicRelationshipName == requestedRelationship);
                if (relationship == null)
                {
                    throw new JsonApiException(400, $"Invalid relationship {requestedRelationship} on {entity.EntityName}",
                        $"{entity.EntityName} does not have a relationship named {requestedRelationship}");
                }

                if (relationship.CanInclude == false)
                {
                    throw new JsonApiException(400, $"Including the relationship {requestedRelationship} on {entity.EntityName} is not allowed");
                }

                internalRelationshipPath = (internalRelationshipPath == null)
                    ? relationship.RelationshipPath
                    : $"{internalRelationshipPath}.{relationship.RelationshipPath}";

                if (i < relationshipChain.Length)
                    entity = _jsonApiContext.ResourceGraph.GetContextEntity(relationship.Type);
            }

            return entities.Include(internalRelationshipPath);
        }

        /// <inheritdoc />
        public virtual async Task<IEnumerable<TEntity>> PageAsync(IQueryable<TEntity> entities, int pageSize, int pageNumber)
        {
            if (pageNumber >= 0)
            {
                // the IQueryable returned from ApplyResourceDefinitionLogic is sometimes consumed here.
                // In this case, it does not support .ToListAsync(), so we use the method below.
                return await this.ToListAsync(entities.PageForward(pageSize, pageNumber));
            }

            // since EntityFramework does not support IQueryable.Reverse(), we need to know the number of queried entities
            int numberOfEntities = await this.CountAsync(entities);

            // may be negative
            int virtualFirstIndex = numberOfEntities - pageSize * Math.Abs(pageNumber);
            int numberOfElementsInPage = Math.Min(pageSize, virtualFirstIndex + pageSize);

            return await ToListAsync(entities
                    .Skip(virtualFirstIndex)
                    .Take(numberOfElementsInPage));
        }

        /// <inheritdoc />
        public async Task<int> CountAsync(IQueryable<TEntity> entities)
        {
            return (entities is IAsyncEnumerable<TEntity>)
                 ? await entities.CountAsync()
                 : entities.Count();
        }

        /// <inheritdoc />
        public async Task<TEntity> FirstOrDefaultAsync(IQueryable<TEntity> entities)
        {
            return (entities is IAsyncEnumerable<TEntity>)
               ? await entities.FirstOrDefaultAsync()
               : entities.FirstOrDefault();
        }

        /// <inheritdoc />
        public async Task<IReadOnlyList<TEntity>> ToListAsync(IQueryable<TEntity> entities)
        {
            return (entities is IAsyncEnumerable<TEntity>)
                ? await entities.ToListAsync()
                : entities.ToList();
        }


    }
}<|MERGE_RESOLUTION|>--- conflicted
+++ resolved
@@ -140,12 +140,7 @@
         /// <inheritdoc />
         public virtual async Task<TEntity> GetAsync(TId id)
         {
-<<<<<<< HEAD
-
-            return await Get().SingleOrDefaultAsync(e => e.Id.Equals(id));
-=======
             return await GetQueryable().SingleOrDefaultAsync(e => e.Id.Equals(id));
->>>>>>> 11fe0dac
         }
 
         /// <inheritdoc />
