using System;
using System.Collections.Generic;
using JsonApiDotNetCore.Builders;
using JsonApiDotNetCore.Internal;
using JsonApiDotNetCore.Models;
using JsonApiDotNetCore.Serialization;
using Microsoft.EntityFrameworkCore;
using Newtonsoft.Json;
using Newtonsoft.Json.Serialization;

namespace JsonApiDotNetCore.Configuration
{
    /// <summary>
    /// Global options.
    /// https://json-api-dotnet.github.io/#/global-options
    /// </summary>
    public class JsonApiOptions
    {
        /// <summary>
<<<<<<< HEAD
        /// The base URL Namespace
        /// </summary>
        /// <example>
        /// <code>options.Namespace = "api/v1";</code>
        /// </example>
=======
        /// Whether or not stack traces should be serialized in Error objects
        /// </summary>
        public static bool DisableErrorStackTraces { get; set; }
        
        /// <summary>
        /// Whether or not source URLs should be serialized in Error objects
        /// </summary>
        public static bool DisableErrorSource { get; set; }

>>>>>>> 7d7add29
        public string Namespace { get; set; }

        /// <summary>
        /// The default page size for all resources
        /// </summary>
        /// <example>
        /// <code>options.DefaultPageSize = 10;</code>
        /// </example>
        public int DefaultPageSize { get; set; }

        /// <summary>
        /// Whether or not the total-record count should be included in all document
        /// level meta objects.
        /// Defaults to false.
        /// </summary>
        /// <example>
        /// <code>options.IncludeTotalRecordCount = true;</code>
        /// </example>
        public bool IncludeTotalRecordCount { get; set; }

        /// <summary>
        /// Whether or not clients can provide ids when creating resources.
        /// Defaults to false.  When disabled the application will respond 
        /// with a 403 Forbidden respponse if a client attempts to create a 
        /// resource with a defined id.
        /// </summary>
        /// <example>
        /// <code>options.AllowClientGeneratedIds = true;</code>
        /// </example>
        public bool AllowClientGeneratedIds { get; set; }

        /// <summary>
        /// The graph of all resources exposed by this application.
        /// </summary>
        public IContextGraph ContextGraph { get; set; }

        /// <summary>
        /// Use relative links for all resources.
        /// </summary>
        /// <example>
        /// <code>
        /// options.RelativeLinks = true;
        /// </code>
        /// <code>
        /// {
        ///   "type": "articles",
        ///   "id": "4309",
        ///   "relationships": {
        ///      "author": {
        ///        "links": {
        ///          "self": "/api/v1/articles/4309/relationships/author",
        ///          "related": "/api/v1/articles/4309/author"
        ///        }
        ///      }
        ///   }
        /// }
        /// </code>
        /// </example>
        public bool RelativeLinks { get; set; }

        /// <summary>
        /// Whether or not to allow all custom query parameters.
        /// </summary>
        /// <example>
        /// <code>
        /// options.AllowCustomQueryParameters = true;
        /// </code>
        /// </example>
        public bool AllowCustomQueryParameters { get; set; }

        /// <summary>
        /// The default behavior for serializing null attributes.
        /// </summary>
        /// <example>
        /// <code>
        /// options.NullAttributeResponseBehavior = new NullAttributeResponseBehavior {
        ///  // ...
        ///};
        /// </code>
        /// </example>
        public NullAttributeResponseBehavior NullAttributeResponseBehavior { get; set; }

        /// <summary>
        /// Whether or not to allow json:api v1.1 operation requests.
        /// This is a beta feature and there may be breaking changes
        /// in subsequent releases. For now, it should be considered
        /// experimental.
        /// </summary>
        /// <remarks>
        /// This will be enabled by default in a subsequent patch JsonApiDotNetCore v2.2.x
        /// </remarks>
        public bool EnableOperations { get; set; }

        [Obsolete("JsonContract resolver can now be set on SerializerSettings.")]
        public IContractResolver JsonContractResolver
        {
            get => SerializerSettings.ContractResolver;
            set => SerializerSettings.ContractResolver = value;
        }
        public JsonSerializerSettings SerializerSettings { get; } = new JsonSerializerSettings()
        {
            NullValueHandling = NullValueHandling.Ignore,
            ContractResolver = new DasherizedResolver()
        };

        public void BuildContextGraph<TContext>(Action<IContextGraphBuilder> builder) where TContext : DbContext
        {
            BuildContextGraph(builder);

            ContextGraphBuilder.AddDbContext<TContext>();

            ContextGraph = ContextGraphBuilder.Build();
        }

        public void BuildContextGraph(Action<IContextGraphBuilder> builder)
        {
            if (builder == null) return;

            builder(ContextGraphBuilder);

            ContextGraph = ContextGraphBuilder.Build();
        }

        public void EnableExtension(JsonApiExtension extension)
            => EnabledExtensions.Add(extension);

        internal IContextGraphBuilder ContextGraphBuilder { get; } = new ContextGraphBuilder();
        internal List<JsonApiExtension> EnabledExtensions { get; set; } = new List<JsonApiExtension>();
    }
}<|MERGE_RESOLUTION|>--- conflicted
+++ resolved
@@ -17,13 +17,6 @@
     public class JsonApiOptions
     {
         /// <summary>
-<<<<<<< HEAD
-        /// The base URL Namespace
-        /// </summary>
-        /// <example>
-        /// <code>options.Namespace = "api/v1";</code>
-        /// </example>
-=======
         /// Whether or not stack traces should be serialized in Error objects
         /// </summary>
         public static bool DisableErrorStackTraces { get; set; }
@@ -33,7 +26,12 @@
         /// </summary>
         public static bool DisableErrorSource { get; set; }
 
->>>>>>> 7d7add29
+        /// <summary>
+        /// The base URL Namespace
+        /// </summary>
+        /// <example>
+        /// <code>options.Namespace = "api/v1";</code>
+        /// </example>
         public string Namespace { get; set; }
 
         /// <summary>
